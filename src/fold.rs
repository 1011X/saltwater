#![allow(clippy::trivially_copy_pass_by_ref)]

<<<<<<< HEAD
use crate::data::hir::{BinaryOp, Expr, ExprType};
// TODO: architecture dependent stuff
//use crate::arch::CHAR_BIT;
const CHAR_BIT: u8 = 8;
use crate::data::lex::Literal::*;
=======
use crate::arch::CHAR_BIT;
use crate::data::lex::Literal::*;
use crate::data::prelude::*;
>>>>>>> 820959cd
use crate::data::*;
use std::ops::{Add, Div, Mul, Sub};

macro_rules! fold_int_bin_op {
    ($op: tt) => {
        |a: &Literal, b: &Literal, _| match (a, b) {
            (Int(a), Int(b)) => Ok(Some(Int(a $op b))),
            (UnsignedInt(a), UnsignedInt(b)) => Ok(Some(UnsignedInt(a $op b))),
            (Char(a), Char(b)) => Ok(Some(Char(a $op b))),
            (_, _) => Ok(None),
        }
    }
}

#[inline]
fn fold_scalar_bin_op(
    simple: fn(f64, f64) -> f64,
    overflowing: fn(i64, i64) -> (i64, bool),
    wrapping: fn(u64, u64) -> u64,
    wrapping_byte: fn(u8, u8) -> u8,
) -> impl Fn(&Literal, &Literal, &Type) -> Result<Option<Literal>, SemanticError> {
    move |a: &Literal, b: &Literal, _ctype| match (a, b) {
        (Int(a), Int(b)) => {
            // overflowing returns the wrapped value, so if we had a negative
            // value, it would be a positive overflow.
            let (value, overflowed) = overflowing(*a, *b);
            if overflowed {
                Err(SemanticError::ConstOverflow {
                    is_positive: value.is_negative(),
                })
            } else {
                Ok(Some(Int(value)))
            }
        }
        (UnsignedInt(a), UnsignedInt(b)) => Ok(Some(UnsignedInt(wrapping(*a, *b)))),
        (Char(a), Char(b)) => Ok(Some(Char(wrapping_byte(*a, *b)))),
        (Float(a), Float(b)) => Ok(Some(Float(simple(*a, *b)))),
        // TODO: find a way to do this that allows `"hello" + 2 - 1`
        //(Str(s), Int(i)) | (Int(i), Str(s)) => {
        (_, _) => Ok(None),
    }
}

macro_rules! fold_compare_op {
($left: expr, $right: expr, $constructor: ident, $op: tt, $compare: expr) => {{
        let (left, right) = ($left.const_fold()?, $right.const_fold()?);
        match (&left.expr, &right.expr) {
            (ExprType::Literal(a), ExprType::Literal(b)) => {
                match (a, b) {
                    (Int(a), Int(b)) => ExprType::Literal(Int((a $op b) as i64)),
                    (UnsignedInt(a), UnsignedInt(b)) => ExprType::Literal(Int((a $op b) as i64)),
                    #[allow(clippy::float_cmp)]
                    (Float(a), Float(b)) => ExprType::Literal(Int((a $op b) as i64)),
                    (Char(a), Char(b)) => ExprType::Literal(Int((a $op b) as i64)),
                    (_, _) => ExprType::Binary(BinaryOp::Compare($compare), Box::new(left), Box::new(right)),
                }
            }
            _ => ExprType::Binary(BinaryOp::Compare($compare), Box::new(left), Box::new(right)),
        }
    }}
}

impl Expr {
    pub(crate) fn is_zero(&self) -> bool {
        if let ExprType::Literal(token) = &self.expr {
            match *token {
                Int(i) => i == 0,
                UnsignedInt(u) => u == 0,
                Float(f) => f == 0.0,
                Char(c) => c == 0,
                _ => false,
            }
        } else {
            false
        }
    }
    /// Return whether this expression is a constant expression
    ///
    /// Constant expressions have been evaluated at compile time
    /// and can be used in static initializers, etc.
    pub fn is_constexpr(&self) -> bool {
        match self.expr {
            ExprType::Literal(_) => true,
            _ => false,
        }
    }

    pub(crate) fn constexpr(self) -> CompileResult<Locatable<(Literal, Type)>> {
        let folded = self.const_fold()?;
        match folded.expr {
            ExprType::Literal(token) => Ok(Locatable {
                data: (token, folded.ctype),
                location: folded.location,
            }),
            _ => Err(folded.location.error(SemanticError::NotConstant(folded))),
        }
    }
    pub fn const_fold(self) -> CompileResult<Expr> {
        let location = self.location;
        let folded = match self.expr {
            ExprType::Literal(_) => self.expr,
            ExprType::Id(ref name) => match &self.ctype {
                Type::Enum(_, members) => {
                    match members.iter().find(|member| member.0 == name.get().id) {
                        Some(enum_literal) => ExprType::Literal(Int(enum_literal.1)),
                        _ => self.expr,
                    }
                }
                // TODO: if a variable were const, could we const fold Ids?
                _ => self.expr,
            },
            ExprType::Sizeof(ctype) => {
                let sizeof = ctype.sizeof().map_err(|data| Locatable {
                    data: data.to_string(),
                    location,
                })?;
                ExprType::Literal(UnsignedInt(sizeof))
            }
            ExprType::Negate(expr) => expr.const_fold()?.map_literal(
                &location,
                |token| match token {
                    Int(i) => {
                        let (value, overflowed) = i.overflowing_neg();
                        if overflowed {
                            Err(SemanticError::ConstOverflow {
                                is_positive: value.is_negative(),
                            })
                        } else {
                            Ok(Int(value))
                        }
                    }
                    UnsignedInt(u) => Ok(UnsignedInt(u.wrapping_neg())),
                    Char(c) => Ok(Char(c.wrapping_neg())),
                    Float(f) => Ok(Float(-f)),
                    _ => Ok(token),
                },
                ExprType::Negate,
            )?,
            ExprType::BitwiseNot(expr) => expr.const_fold()?.map_literal(
                &location,
                |token| match token {
                    Int(i) => Ok(Int(!i)),
                    UnsignedInt(u) => Ok(UnsignedInt(!u)),
                    Char(c) => Ok(Char(!c)),
                    _ => Ok(token),
                },
                ExprType::BitwiseNot,
            )?,
            ExprType::Binary(op, left, right) => {
                fold_binary(*left, *right, op, &self.ctype, location)?
            }
            ExprType::Comma(left, right) => {
                let (left, right) = (left.const_fold()?, right.const_fold()?);
                // check if we can ignore left or it has side effects
                if left.is_constexpr() {
                    right.expr
                } else {
                    ExprType::Comma(Box::new(left), Box::new(right))
                }
            }
            ExprType::Noop(inner) => {
                let inner = inner.const_fold()?;
                ExprType::Noop(Box::new(inner))
            }
            ExprType::Deref(expr) => {
                let folded = expr.const_fold()?;
                if let ExprType::Literal(Int(0)) = folded.expr {
                    return Err(Locatable::new(
                        SemanticError::NullPointerDereference.into(),
                        location,
                    ));
                }
                ExprType::Deref(Box::new(folded))
            }
            ExprType::Ternary(condition, then, otherwise) => {
                let (condition, then, otherwise) = (
                    condition.const_fold()?,
                    then.const_fold()?,
                    otherwise.const_fold()?,
                );
                match condition.expr {
                    ExprType::Literal(Int(0)) => otherwise.expr,
                    ExprType::Literal(Int(_)) => then.expr,
                    _ => {
                        ExprType::Ternary(Box::new(condition), Box::new(then), Box::new(otherwise))
                    }
                }
            }
            ExprType::FuncCall(func, params) => {
                let func = func.const_fold()?;
                #[rustfmt::skip]
                let params: Vec<Expr> = params
                    .into_iter()
                    .map(Self::const_fold)
                    .collect::<CompileResult<_>>()?;
                // function calls are always non-constant
                // TODO: if we have access to the full source of a function, could we try to
                // TODO: fold across function boundaries?
                ExprType::FuncCall(Box::new(func), params)
            }
            ExprType::Member(expr, member) => {
                let expr = expr.const_fold()?;
                ExprType::Member(Box::new(expr), member)
            }
            ExprType::PostIncrement(expr, increase) => {
                let expr = expr.const_fold()?;
                // this isn't constant for the same reason assignment isn't constant
                ExprType::PostIncrement(Box::new(expr), increase)
            }
            ExprType::Cast(expr) => cast(*expr, &self.ctype)?,
            ExprType::StaticRef(inner) => ExprType::StaticRef(Box::new(inner.const_fold()?)),
        };
        Ok(Expr {
            expr: folded,
            location,
            ..self
        })
    }
    ///
    /// fold_func return values:
    /// `Ok(Some(_))`: Successfuly folded
    /// `Ok(None)`: Non-foldable expression
    /// `Err(_)`: Error while folding
    fn literal_bin_op<F>(
        self,
        other: Expr,
        location: &Location,
        fold_func: F,
        op: BinaryOp,
    ) -> CompileResult<ExprType>
    where
        F: FnOnce(&Literal, &Literal, &Type) -> Result<Option<Literal>, SemanticError>,
    {
        let (left, right) = (self.const_fold()?, other.const_fold()?);
        let literal: Option<ExprType> = match (&left.expr, &right.expr) {
            (ExprType::Literal(left_token), ExprType::Literal(right_token)) => {
                match fold_func(left_token, right_token, &left.ctype) {
                    Err(err) => {
                        return Err(location.error(err));
                    }
                    Ok(token) => token.map(ExprType::Literal),
                }
            }
            _ => None,
        };
        Ok(literal.unwrap_or_else(|| ExprType::Binary(op, Box::new(left), Box::new(right))))
    }
    fn map_literal<F, C>(
        self,
        location: &Location,
        literal_func: F,
        constructor: C,
    ) -> CompileResult<ExprType>
    where
        F: FnOnce(Literal) -> Result<Literal, SemanticError>,
        C: FnOnce(Box<Expr>) -> ExprType,
    {
        match self.expr {
            ExprType::Literal(token) => match literal_func(token) {
                Ok(literal) => Ok(ExprType::Literal(literal)),
                Err(error) => Err(location.error(error)),
            },
            _ => Ok(constructor(Box::new(self))),
        }
    }
}

fn fold_binary(
    left: Expr,
    right: Expr,
    op: BinaryOp,
    parent_type: &Type,
    location: Location,
) -> CompileResult<ExprType> {
    use lex::ComparisonToken::*;
    use BinaryOp::*;

    let left = left.const_fold()?;
    let right = right.const_fold()?;

    match op {
        Add => left.literal_bin_op(
            right,
            &location,
            fold_scalar_bin_op(
                f64::add,
                i64::overflowing_add,
                u64::wrapping_add,
                u8::wrapping_add,
            ),
            Add,
        ),
        Sub => left.literal_bin_op(
            right,
            &location,
            fold_scalar_bin_op(
                f64::sub,
                i64::overflowing_sub,
                u64::wrapping_sub,
                u8::wrapping_sub,
            ),
            Sub,
        ),
        Mul => left.literal_bin_op(
            right,
            &location,
            fold_scalar_bin_op(
                f64::mul,
                i64::overflowing_mul,
                u64::wrapping_mul,
                u8::wrapping_mul,
            ),
            Mul,
        ),
        Div => {
            if right.is_zero() {
                return Err(location.error(SemanticError::DivideByZero));
            }
            left.literal_bin_op(
                right,
                &location,
                fold_scalar_bin_op(
                    f64::div,
                    i64::overflowing_div,
                    u64::wrapping_div,
                    u8::wrapping_div,
                ),
                Div,
            )
        }
        Mod => {
            if right.is_zero() {
                return Err(location.error(SemanticError::DivideByZero));
            }
            left.literal_bin_op(
                right,
                &location,
                |a: &Literal, b: &Literal, _| match (a, b) {
                    (Int(a), Int(b)) => {
                        let (value, overflowed) = a.overflowing_rem(*b);

                        if overflowed {
                            Err(SemanticError::ConstOverflow {
                                is_positive: value.is_negative(),
                            })
                        } else {
                            Ok(Some(Int(value)))
                        }
                    }
                    (UnsignedInt(a), UnsignedInt(b)) => Ok(Some(UnsignedInt(a.wrapping_rem(*b)))),
                    (_, _) => Ok(None),
                },
                Mod,
            )
        }
        Xor => left.literal_bin_op(right, &location, fold_int_bin_op!(^), Xor),
        BitwiseAnd => left.literal_bin_op(right, &location, fold_int_bin_op!(&), BitwiseAnd),
        BitwiseOr => left.literal_bin_op(right, &location, fold_int_bin_op!(|), BitwiseOr),
        Shl => shift_left(left, right, parent_type, &location),
        Shr => shift_right(left, right, parent_type, &location),
        LogicalAnd => left.literal_bin_op(
            right,
            &location,
            |left, right, _| match (left, right) {
                (Int(1), Int(1)) => Ok(Some(Int(1))),
                (Int(0), _) | (_, Int(0)) => Ok(Some(Int(0))),
                _ => Ok(None),
            },
            LogicalAnd,
        ),
        LogicalOr => left.literal_bin_op(
            right,
            &location,
            |left, right, _| match (left, right) {
                (Int(0), Int(0)) => Ok(Some(Int(0))),
                (Int(1), _) | (_, Int(1)) => Ok(Some(Int(1))),
                _ => Ok(None),
            },
            LogicalOr,
        ),
<<<<<<< HEAD
        Assign => {
            // TODO: could we propagate this information somehow?
            // e.g. fold `int main() { int x = 1; return x; }` to `return 1;`
            Ok(ExprType::Binary(
                BinaryOp::Assign,
                Box::new(left),
                Box::new(right),
            ))
=======
        assign @ Assign(_) => {
            // TODO: could we propagate this information somehow?
            // e.g. fold `int main() { int x = 1; return x; }` to `return 1;`
            Ok(ExprType::Binary(assign, Box::new(left), Box::new(right)))
>>>>>>> 820959cd
        }
        Compare(Less) => Ok(fold_compare_op!(left, right, Compare, <, Less)),
        Compare(LessEqual) => Ok(fold_compare_op!(left, right, Compare, <=, LessEqual)),
        Compare(Greater) => Ok(fold_compare_op!(left, right, Compare, >, Greater)),
        Compare(GreaterEqual) => Ok(fold_compare_op!(left, right, Compare, >=, GreaterEqual)),
        Compare(EqualEqual) => Ok(fold_compare_op!(left, right, Compare, ==, EqualEqual)),
        Compare(NotEqual) => Ok(fold_compare_op!(left, right, Compare, !=, NotEqual)),
    }
}

impl Literal {
    fn non_negative_int(&self) -> Result<u64, ()> {
        match *self {
            Int(i) if i >= 0 => Ok(i as u64),
            UnsignedInt(u) => Ok(u),
            Char(c) => Ok(u64::from(c)),
            _ => Err(()),
        }
    }
}

fn cast(expr: Expr, ctype: &Type) -> CompileResult<ExprType> {
    let expr = expr.const_fold()?;
    Ok(if let ExprType::Literal(ref token) = expr.expr {
        if let Some(token) = const_cast(token, ctype) {
            ExprType::Literal(token)
        } else {
            ExprType::Cast(Box::new(expr))
        }
    } else {
        ExprType::Cast(Box::new(expr))
    })
}

/// since we only have Int and Float for literals,
/// all this does is make sure the folded value is in a valid range
/// TODO: when we add suffix literals, that will have type information
/// and we can use that to store the new type
fn const_cast(token: &Literal, ctype: &Type) -> Option<Literal> {
    let token = match (token, ctype) {
        (Int(i), Type::Bool) => Int((*i != 0).into()),
        (Int(i), Type::Char(_)) => Char(*i as u8),
        (Int(i), Type::Double) | (Int(i), Type::Float) => Float(*i as f64),
        (Int(i), ty) if ty.is_integral() && ty.is_signed() => Int(*i),
        (Int(i), ty) if ty.is_integral() => UnsignedInt(*i as u64),

        (UnsignedInt(u), Type::Bool) => Int((*u != 0).into()),
        (UnsignedInt(u), Type::Char(_)) => Char(*u as u8),
        (UnsignedInt(u), Type::Double) | (UnsignedInt(u), Type::Float) => Float(*u as f64),
        (UnsignedInt(u), ty) if ty.is_integral() && ty.is_signed() => Int(*u as i64),
        (UnsignedInt(u), ty) if ty.is_integral() => UnsignedInt(*u),

        (Float(f), Type::Bool) => Int((*f != 0.0) as i64),
        (Float(f), Type::Char(_)) => Char(*f as u8),
        (Float(f), Type::Double) | (Float(f), Type::Float) => Float(*f),
        (Float(f), ty) if ty.is_integral() && ty.is_signed() => Int(*f as i64),
        (Float(f), ty) if ty.is_integral() => UnsignedInt(*f as u64),

        (&Char(c), Type::Bool) => Int((c != 0).into()),
        (&Char(c), Type::Double) | (&Char(c), Type::Float) => Float(c.into()),
        (&Char(c), ty) if ty.is_integral() && ty.is_signed() => Int(c.into()),
        (&Char(c), ty) if ty.is_integral() => UnsignedInt(c.into()),

        (Int(i), _) if ctype.is_pointer() && *i >= 0 => UnsignedInt(*i as u64),
        (UnsignedInt(u), _) if ctype.is_pointer() => UnsignedInt(*u),
        (&Char(c), _) if ctype.is_pointer() => UnsignedInt(c.into()),
        _ => return None,
    };
    Some(token)
}

fn shift_right(
    left: Expr,
    right: Expr,
    ctype: &Type,
    location: &Location,
) -> CompileResult<ExprType> {
    let (left, right) = (left.const_fold()?, right.const_fold()?);
    if let ExprType::Literal(token) = right.expr {
        let shift = match token.non_negative_int() {
            Ok(u) => u,
            Err(_) => {
                return Err(location.error(SemanticError::NegativeShift { is_left: false }));
            }
        };
        let sizeof = ctype.sizeof().map_err(|err| Locatable {
            data: err.to_string(),
            location: *location,
        })?;
        // Rust panics if the shift is greater than the size of the type
        if shift >= sizeof {
            return Ok(ExprType::Literal(if ctype.is_signed() {
                Int(0)
            } else {
                UnsignedInt(0)
            }));
        }
        if let ExprType::Literal(token) = left.expr {
            Ok(match token {
                Int(i) => ExprType::Literal(Int(i.wrapping_shr(shift as u32))),
                UnsignedInt(u) => ExprType::Literal(UnsignedInt(u.wrapping_shr(shift as u32))),
                _ => unreachable!("only ints and unsigned ints can be right shifted"),
            })
        } else {
            Ok(ExprType::Binary(
                BinaryOp::Shr,
                Box::new(left),
                Box::new(Expr {
                    expr: ExprType::Literal(token),
                    ..right
                }),
            ))
        }
    } else {
        Ok(ExprType::Binary(
            BinaryOp::Shr,
            Box::new(left),
            Box::new(right),
        ))
    }
}

fn shift_left(
    left: Expr,
    right: Expr,
    ctype: &Type,
    location: &Location,
) -> CompileResult<ExprType> {
    let (left, right) = (left.const_fold()?, right.const_fold()?);
    if let ExprType::Literal(token) = right.expr {
        let shift = match token.non_negative_int() {
            Ok(u) => u,
            Err(_) => {
                return Err(location.error(SemanticError::NegativeShift { is_left: true }));
            }
        };

        if left.ctype.is_signed() {
            let size = match left.ctype.sizeof() {
                Ok(s) => s,
                Err(err) => {
                    return Err(Locatable::new(
                        SemanticError::Generic(err.into()).into(),
                        *location,
                    ))
                }
            };
            let max_shift = u64::from(CHAR_BIT) * size;
            if shift >= max_shift {
                return Err(location.error(SemanticError::TooManyShiftBits {
                    is_left: true,
                    current: shift,
                    ctype: ctype.clone(),
                    maximum: max_shift,
                }));
            }
        }
        Ok(match left.expr {
            ExprType::Literal(Int(i)) => {
                let (result, overflow) = i.overflowing_shl(shift as u32);
                if overflow {
                    return Err(location.error(SemanticError::ConstOverflow { is_positive: true }));
                }
                ExprType::Literal(Int(result))
            }
            ExprType::Literal(UnsignedInt(u)) => {
                ExprType::Literal(UnsignedInt(u.wrapping_shl(shift as u32)))
            }
            _ => ExprType::Binary(
                BinaryOp::Shl,
                Box::new(left),
                Box::new(Expr {
                    expr: ExprType::Literal(token),
                    ..right
                }),
            ),
        })
    } else {
        Ok(ExprType::Binary(
            BinaryOp::Shl,
            Box::new(left),
            Box::new(right),
        ))
    }
}

#[cfg(never)]
mod tests {
    use crate::analyze::{test::analyze_expr, Analyzer};
    use crate::data::hir::Expr;
    use crate::data::*;
    use crate::test::parser;

    fn test_const_fold(s: &str) -> CompileResult<Expr> {
        analyze_expr(s).unwrap().const_fold()
    }
    fn assert_fold(original: &str, expected: &str) {
        let (folded_a, folded_b) = (
            test_const_fold(original).unwrap(),
            test_const_fold(expected).unwrap(),
        );
        assert_eq!(
            folded_a.expr, folded_b.expr,
            "({}) is not ({}) (folding {})",
            folded_a, folded_b, original,
        )
    }

    // I will be including the test cases from https://github.com/jyn514/rcc/issues/38#issue-491407941
    // as well as a working case for each operator

    #[test]
    fn test_addition() {
        assert_fold("3 + 4", "7");
        assert_eq!(
            test_const_fold("0x7fffffffffffffffL + 1").unwrap_err().data,
            SemanticError::ConstOverflow { is_positive: true }.into()
        );
        assert_eq!(
            test_const_fold("-0x7fffffffffffffffL + -2")
                .unwrap_err()
                .data,
            SemanticError::ConstOverflow { is_positive: false }.into()
        );
    }

    #[test]
    fn test_subtraction() {
        assert_fold("9 - 3", "6");
        assert_eq!(
            test_const_fold("-0x7fffffffffffffffL - 2")
                .unwrap_err()
                .data,
            SemanticError::ConstOverflow { is_positive: false }.into()
        );
        assert_eq!(
            test_const_fold("0x7fffffffffffffffL - -1")
                .unwrap_err()
                .data,
            SemanticError::ConstOverflow { is_positive: true }.into()
        );
    }

    #[test]
    fn test_multiplication() {
        assert_fold("3 * 5", "15");
        assert_eq!(
            test_const_fold("0x7fffffffffffffffL * 2").unwrap_err().data,
            SemanticError::ConstOverflow { is_positive: true }.into()
        );
        assert_eq!(
            test_const_fold("(-0x7fffffffffffffffL - 1) * -1")
                .unwrap_err()
                .data,
            SemanticError::ConstOverflow { is_positive: true }.into()
        );
    }

    #[test]
    fn test_division() {
        assert_fold("6 / 3", "2");
        assert_fold("6 / -3", "-2");
        assert_eq!(
            test_const_fold("1 / 0").unwrap_err().data,
            SemanticError::DivideByZero.into()
        );
        assert_eq!(
            test_const_fold("1 / (2 - 2)").unwrap_err().data,
            SemanticError::DivideByZero.into()
        );
        assert_eq!(
            test_const_fold("(-0x7fffffffffffffffL - 1) / -1")
                .unwrap_err()
                .data,
            SemanticError::ConstOverflow { is_positive: true }.into()
        );
    }

    #[test]
    fn test_modulo() {
        assert_fold("5 % 3", "2");
        assert_fold("-7 % 2", "-1");
        assert_eq!(
            test_const_fold("1%0").unwrap_err().data,
            SemanticError::DivideByZero.into()
        );
        assert_eq!(
            test_const_fold("(-0x7fffffffffffffffL - 1) % -1")
                .unwrap_err()
                .data,
            SemanticError::ConstOverflow { is_positive: false }.into()
        );
    }

    #[test]
    fn test_negation() {
        assert_fold("-0", "0");
        assert_eq!(
            test_const_fold("-(-0x7fffffffffffffffL - 1L)")
                .unwrap_err()
                .data,
            SemanticError::ConstOverflow { is_positive: true }.into()
        );
    }

    #[test]
    fn test_left_shift() {
        assert_fold("8 << 0", "8");
        assert_fold("1 << 4", "16");
        assert_eq!(
            test_const_fold("1 << 65").unwrap_err().data,
            SemanticError::TooManyShiftBits {
                is_left: true,
                current: 65,
                ctype: Type::Long(true),
                maximum: 64
            }
            .into()
        );

        assert_eq!(
            test_const_fold("8 << -1").unwrap_err().data,
            SemanticError::NegativeShift { is_left: true }.into()
        );
    }

    #[test]
    fn test_right_shift() {
        assert_fold("8 >> 0", "8");
        assert_fold("32 >> 5", "1");
        assert_eq!(
            test_const_fold("8 >> -1").unwrap_err().data,
            SemanticError::NegativeShift { is_left: false }.into()
        );
    }
    #[test]
    fn test_char() {
        assert_fold("'1' + '1'", "98");
        assert_fold("'1' % '1'", "0");
        assert_fold("'1' - 1.0", "48.0");
    }
    #[test]
    fn test_cast() {
        assert_fold("!5", "0");
        assert_fold("!!5", "1");
        assert_fold("1 + .1", "1.1");
        assert_fold("1 + (float).1", "1.1");
        assert_fold("(int)1", "1");
        assert_fold("(unsigned)1", "1u");

        assert_fold("!5u", "0");
        assert_fold("!!5u", "1");
        assert_fold("1u + .1", "1.1");
        assert_fold("1u+ (float).1", "1.1");
        assert_fold("(short)1u", "1");
        assert_fold("(unsigned long)1u", "1u");

        assert_fold("!5.0", "0");
        assert_fold("!!5.0", "1");
        assert_fold("(float)1.0 + .1", "1.1");
        assert_fold("1.0 + (float).1", "1.1");
        assert_fold("(long)1.0", "1");
        assert_fold("(unsigned short)1u", "1u");

        assert_fold("'1' == 0", "0");
        assert_fold("'1' != 0", "1");
        assert_fold("!'1'", "0");
        assert_fold("!!'1'", "1");
        assert_fold("'0' + .1", "48.1");
        assert_fold("(long)'0'", "48");
        assert_fold("(unsigned short)'0'", "48u");
    }
}<|MERGE_RESOLUTION|>--- conflicted
+++ resolved
@@ -1,16 +1,8 @@
 #![allow(clippy::trivially_copy_pass_by_ref)]
 
-<<<<<<< HEAD
-use crate::data::hir::{BinaryOp, Expr, ExprType};
-// TODO: architecture dependent stuff
-//use crate::arch::CHAR_BIT;
-const CHAR_BIT: u8 = 8;
+use crate::arch::CHAR_BIT;
+use crate::data::hir::*;
 use crate::data::lex::Literal::*;
-=======
-use crate::arch::CHAR_BIT;
-use crate::data::lex::Literal::*;
-use crate::data::prelude::*;
->>>>>>> 820959cd
 use crate::data::*;
 use std::ops::{Add, Div, Mul, Sub};
 
@@ -98,6 +90,13 @@
         }
     }
 
+    /// Returns a `Literal` if this is a literal, or the original expression otherwise
+    pub fn into_literal(self) -> Result<Literal, Expr> {
+        match self.expr {
+            ExprType::Literal(lit) => Ok(lit),
+            _ => Err(self),
+        }
+    }
     pub(crate) fn constexpr(self) -> CompileResult<Locatable<(Literal, Type)>> {
         let folded = self.const_fold()?;
         match folded.expr {
@@ -391,7 +390,6 @@
             },
             LogicalOr,
         ),
-<<<<<<< HEAD
         Assign => {
             // TODO: could we propagate this information somehow?
             // e.g. fold `int main() { int x = 1; return x; }` to `return 1;`
@@ -400,12 +398,6 @@
                 Box::new(left),
                 Box::new(right),
             ))
-=======
-        assign @ Assign(_) => {
-            // TODO: could we propagate this information somehow?
-            // e.g. fold `int main() { int x = 1; return x; }` to `return 1;`
-            Ok(ExprType::Binary(assign, Box::new(left), Box::new(right)))
->>>>>>> 820959cd
         }
         Compare(Less) => Ok(fold_compare_op!(left, right, Compare, <, Less)),
         Compare(LessEqual) => Ok(fold_compare_op!(left, right, Compare, <=, LessEqual)),
